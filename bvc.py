--- conflicted
+++ resolved
@@ -682,7 +682,18 @@
 			if verbose:
 				print("\n\nE1:\n", e1bm)
 
-<<<<<<< HEAD
+			e2bm = self.__addE2Coefficients()
+			if verbose:
+				print("\n\nE2:\n", e2bm)
+
+			#self.__bvm = np.zeros((self.get_NbBV(), self.get_NbBV())) # To deactivate E2 uncomment this line
+			self.__bvm = e2bm  # and comment this one
+			for i in range (self.get_rVarOffset()):
+				for j in range(self.get_rVarOffset()):
+					self.__bvm[i,j] += e0bm[i,j] + e1bm[i,j]
+			#self.__bvm[0:e0bm.shape[0], 0:e0bm.shape[1]] += e0bm
+			#self.__bvm[0:e1bm.shape[0], 0:e1bm.shape[1]] += e1bm
+
 			if self.__reduced:
 				print("REDUCED MODE!")
 				self.__bvm = e0bm+e1bm
@@ -691,22 +702,6 @@
 				for i in range (self.get_rVarOffset()):
 					for j in range(self.get_rVarOffset()):
 						self.__bvm[i,j] += e0bm[i,j] + e1bm[i,j]
-=======
-			e2bm = self.__addE2Coefficients()
-			if verbose:
-				print("\n\nE2:\n", e2bm)
-
-			#self.__bvm = np.zeros((self.get_NbBV(), self.get_NbBV())) # To deactivate E2 uncomment this line
-			self.__bvm = e2bm  # and comment this one
-			for i in range (self.get_rVarOffset()):
-				for j in range(self.get_rVarOffset()):
-					self.__bvm[i,j] += e0bm[i,j] + e1bm[i,j]
-			#self.__bvm[0:e0bm.shape[0], 0:e0bm.shape[1]] += e0bm
-			#self.__bvm[0:e1bm.shape[0], 0:e1bm.shape[1]] += e1bm
-
-			if verbose:
-				print("\n\nBVM:\n", self.__bvm)
->>>>>>> 2ef65eb8
 
 			#self.sophiesMethod()
 
